--- conflicted
+++ resolved
@@ -87,14 +87,11 @@
     "jupyter-executor": jupyter_executor,
     "types": ["mypy==1.9.0", "pytest>=6.1.1,<8"] + jupyter_executor,
     "long-context": ["llmlingua<0.3"],
-<<<<<<< HEAD
     "swe-bench": ["swebench"],
-=======
     "anthropic": ["anthropic>=0.23.1"],
     "mistral": ["mistralai>=1.0.1"],
     "groq": ["groq>=0.9.0"],
     "cohere": ["cohere>=5.5.8"],
->>>>>>> 780523f1
 }
 
 setuptools.setup(
