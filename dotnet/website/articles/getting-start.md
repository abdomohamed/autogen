--- conflicted
+++ resolved
@@ -2,65 +2,15 @@
 
 [![dotnet-ci](https://github.com/microsoft/autogen/actions/workflows/dotnet-build.yml/badge.svg)](https://github.com/microsoft/autogen/actions/workflows/dotnet-build.yml)
 
-<<<<<<< HEAD
-#### Get start with AutoGen for dotnet
-Firstly, select one of the following package feed to consume AutoGen packages:
-- [Public, PAT token required] Github package feed: https://nuget.pkg.github.com/microsoft/index.json
-- [Public] Myget feed:  https://www.myget.org/F/agentchat/api/v3/index.json
-- [Internal] Azure Devops feed: https://devdiv.pkgs.visualstudio.com/DevDiv/_packaging/AutoGen/nuget/v3/index.json
-
-
-Then, add the following to your project file:
-```xml
-<ItemGroup>
-    <PackageReference Include="AutoGen" />
-=======
 ### Get start with AutoGen for dotnet
 Firstly, following the [installation guide](Installation.md) to install AutoGen packages.
->>>>>>> 9d8d7214
 
 Then you can start with the following code snippet to create a conversable agent and chat with it.
 
 [!code-csharp[](../../sample/AutoGen.BasicSamples/CodeSnippet/GetStartCodeSnippet.cs?name=snippet_GetStartCodeSnippet)]
 [!code-csharp[](../../sample/AutoGen.BasicSamples/CodeSnippet/GetStartCodeSnippet.cs?name=code_snippet_1)]
 
-<<<<<<< HEAD
-Then, start using AutoGen in your code:
-
-```csharp
-using AutoGen;
-using AutoGen.OpenAI;
-
-var openAIKey = Environment.GetEnvironmentVariable("OPENAI_API_KEY") ?? throw new Exception("Please set OPENAI_API_KEY environment variable.");
-var gpt35Config = new OpenAIConfig(openAIKey, "gpt-3.5-turbo");
-
-var assistantAgent = new AssistantAgent(
-    name: "assistant",
-    systemMessage: "You are an assistant that help user to do some tasks.",
-    llmConfig: new ConversableAgentConfig
-    {
-        Temperature = 0,
-        ConfigList = [gpt35Config],
-    })
-    .RegisterPrintFormatMessageHook(); // register a hook to print message nicely to console
-
-// set human input mode to ALWAYS so that user always provide input
-var userProxyAgent = new UserProxyAgent(
-    name: "user",
-    humanInputMode: ConversableAgent.HumanInputMode.ALWAYS)
-    .RegisterPrintFormatMessageHook();
-
-// start the conversation
-await userProxyAgent.InitiateChatAsync(
-    receiver: assistantAgent,
-    message: "Hey assistant, please do me a favor.",
-    maxRound: 10);
-```
-
-#### Functionality
-=======
 ### Functionality
->>>>>>> 9d8d7214
 - ConversableAgent
     - [x] function call
     - [x] code execution (dotnet only, powered by [`dotnet-interactive`](https://github.com/dotnet/interactive))
